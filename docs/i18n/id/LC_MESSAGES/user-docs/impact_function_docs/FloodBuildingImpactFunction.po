--- conflicted
+++ resolved
@@ -9,11 +9,7 @@
 msgstr ""
 "Project-Id-Version: inasafe\n"
 "Report-Msgid-Bugs-To: \n"
-<<<<<<< HEAD
 "POT-Creation-Date: 2013-06-05 10:07\n"
-=======
-"POT-Creation-Date: 2013-06-05 09:23\n"
->>>>>>> b84b47b7
 "PO-Revision-Date: 2013-05-23 03:40+0000\n"
 "Last-Translator: emirhartato <emir.hartato@gmail.com>\n"
 "Language-Team: Indonesian (http://www.transifex.com/projects/p/inasafe/"
@@ -100,22 +96,14 @@
 "**Permissible Exposure Input**: Layer vektor poligon yang diambil dari OSM "
 "dimana setiap poligon merepresentasikan jejak bangunan."
 
-<<<<<<< HEAD
 # 046f318f85854ada880c69841f1ae2a7
-=======
-# ea18f8a309a14380b380de0924945cd6
->>>>>>> b84b47b7
 #: ../../source/user-docs/impact_function_docs/FloodBuildingImpactFunction.rst:35
 msgid ""
 "**Output**: Vector layer contains building is estimated to be flooded and "
 "the breakdown of the building by type."
 msgstr ""
 
-<<<<<<< HEAD
 # a34d40f2ddaf4d85a2c2ce51f60ed769
-=======
-# ef566e76a28c4d549d31a8d957335399
->>>>>>> b84b47b7
 #: ../../source/user-docs/impact_function_docs/FloodBuildingImpactFunction.rst:38
 msgid ""
 "**Limitation**: This function only flags buildings as impacted or not either "
@@ -128,11 +116,7 @@
 msgid "Details"
 msgstr "Detail"
 
-<<<<<<< HEAD
 # 497a5e2ececb45aa8030a1c8438068fc
-=======
-# 9c37fe1c471041fba34dfaa3678acd30
->>>>>>> b84b47b7
 #: ../../source/user-docs/impact_function_docs/FloodBuildingImpactFunction.rst:44
 msgid ""
 "The inundation status is calculated for each building (using the centroid if "
@@ -149,29 +133,17 @@
 "attribute \"inapolygon\" which is automatically assigned."
 msgstr ""
 
-<<<<<<< HEAD
 # 9c171ce252d44a3684f81a22e738d24c
-=======
-# 369887d0d06748698f05e415193da1ea
->>>>>>> b84b47b7
 #: ../../source/user-docs/impact_function_docs/FloodBuildingImpactFunction.rst:47
 msgid "Docstring"
 msgstr ""
 
-<<<<<<< HEAD
 # 5b2b6b1484e645cdbe4d36f112710ecd
-=======
-# cc5b0de86d58475683422c8d6b7ec3e3
->>>>>>> b84b47b7
 #: ../../source/user-docs/impact_function_docs/FloodBuildingImpactFunction.rst:49
 msgid "Inundation impact on building data"
 msgstr ""
 
-<<<<<<< HEAD
 # 163fe616e2c94c7c85c8ff9306bf3f50
-=======
-# ff0d0c376a1c4801a71fd7b3b36d0063
->>>>>>> b84b47b7
 #: ../../source/user-docs/impact_function_docs/FloodBuildingImpactFunction.rst:51
 msgid ""
 ":author Ole Nielsen, Kristy van Putten # this rating below is only for "
@@ -180,11 +152,7 @@
 "'tsunami']"
 msgstr ""
 
-<<<<<<< HEAD
 # 18526716b3d34602adb04dd87f0a9b88
-=======
-# f0ee6146f2e641089cf049a8aeae3384
->>>>>>> b84b47b7
 #: ../../source/user-docs/impact_function_docs/FloodBuildingImpactFunction.rst:56
 msgid ""
 ":param requires category=='exposure' and                     "
@@ -199,13 +167,6 @@
 #~ msgid "**Citations**:"
 #~ msgstr "**Kutipan**:"
 
-# c80b897785de497480154a94feb65764
-#~ msgid ""
-#~ "Hutchings, Field & Parks. Assessment of Flood impacts on buildings. "
-#~ "Impact. Vol 66(2). 2012"
-#~ msgstr ""
-#~ "Hutchings, Field & Parks. Assessment of Flood impacts on buildings. "
-#~ "Impact. Vol 66(2). 2012"
 
 # cc4498ac0fa64c339cd9ae79d14918a1
 #~ msgid ""
